--- conflicted
+++ resolved
@@ -160,11 +160,7 @@
                                 Tests.Argument(TestFrameworks.ScalaCheck, "-minSuccessfulTests", "1")),
     libraryDependencies <++= (scalaVersion) { scalaVersion =>
       Seq("org.scalacheck" %% "scalacheck" % "1.12.4",
-<<<<<<< HEAD
-          "org.scalatest" %% "scalatest" % "2.2.2") ++ {
-=======
           "org.scalatest" %% "scalatest" % "2.2.4") ++ {
->>>>>>> 17915ced
         if (isScala210x(scalaVersion))
           Seq("org.scalamacros" %% "quasiquotes" % quasiquotesVersion)
         else
